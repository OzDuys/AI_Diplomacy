import * as THREE from "three"
import { type CoordinateData, CoordinateDataSchema, PowerENUM } from "./types/map"
import type { GameSchemaType, Message } from "./types/gameState";
import { debugMenuInstance } from "./debug/debugMenu.ts"
import { config } from "./config.ts"
import { GameSchema, type MessageSchema } from "./types/gameState";
<<<<<<< HEAD
import { prevBtn, nextBtn, playBtn, speedSelector, mapView, updateGameIdDisplay } from "./domElements";
=======
import { prevBtn, nextBtn, playBtn, speedSelector, mapView, updateGameIdDisplay, updatePhaseDisplay } from "./domElements";
>>>>>>> bad4ad37
import { createChatWindows } from "./domElements/chatWindows";
import { logger } from "./logger";
import { OrbitControls } from "three/examples/jsm/Addons.js";
import { displayInitialPhase, togglePlayback } from "./phase";
import { Tween, Group as TweenGroup } from "@tweenjs/tween.js";
import { MomentsDataSchema, Moment, NormalizedMomentsData } from "./types/moments";
import { updateLeaderboard } from "./components/leaderboard";
import { closeVictoryModal } from "./components/victoryModal.ts";
<<<<<<< HEAD
=======
import { EventQueue } from "./types/events";
>>>>>>> bad4ad37

//FIXME: This whole file is a mess. Need to organize and format

enum AvailableMaps {
  STANDARD = "standard"
}

/**
 * Return a random power from the PowerENUM for the player to control
 * Only returns powers that have more than 2 supply centers in the last phase
 */
function getRandomPower(gameData?: GameSchemaType): PowerENUM {
  const allPowers = Object.values(PowerENUM).filter(power =>
    power !== PowerENUM.GLOBAL && power !== PowerENUM.EUROPE
  );

  // If no game data provided, return any random power
  if (!gameData || !gameData.phases || gameData.phases.length === 0) {
    const idx = Math.floor(Math.random() * allPowers.length);
    return allPowers[idx];
  }

  // Get the last phase to check supply centers
  const lastPhase = gameData.phases[gameData.phases.length - 1];

  // Filter powers that have more than 2 supply centers
  const eligiblePowers = allPowers.filter(power => {
    const centers = lastPhase.state?.centers?.[power];
    return centers && centers.length > 2;
  });

  // If no powers have more than 2 centers, fall back to any power
  if (eligiblePowers.length === 0) {
    const idx = Math.floor(Math.random() * allPowers.length);
    return allPowers[idx];
  }

  const idx = Math.floor(Math.random() * eligiblePowers.length);
  return eligiblePowers[idx];
}

function loadFileFromServer(filePath: string): Promise<string> {
  return new Promise((resolve, reject) => {
    fetch(filePath)
      .then(response => {
        if (!response.ok) {
          reject(`Failed to load file: ${response.status}`);
        }

        // FIXME: This occurs because the server seems to resolve any URL to the homepage. This is the case for Vite's Dev Server.
        // Check content type to avoid HTML errors
        const contentType = response.headers.get('content-type');
        if (contentType && contentType.includes('text/html')) {
          reject('Received HTML instead of JSON. Check the file path.');
        }
        return response.text();
      })
      .then(data => {
        // Check for HTML content as a fallback
        if (data.trim().startsWith('<!DOCTYPE') || data.trim().startsWith('<html')) {
          reject('Received HTML instead of JSON. Check the file path.');
        }
        resolve(data)
      })
  })
}


class GameState {
  boardState!: CoordinateData
  gameId: number
  gameData!: GameSchemaType
  momentsData!: NormalizedMomentsData
<<<<<<< HEAD
  phaseIndex: number
  boardName: string
  currentPower!: PowerENUM

  // state locks
  messagesPlaying: boolean
  phaseChatMessages: Message[]
=======
  _phaseIndex: number
  boardName: string
  currentPower!: PowerENUM
>>>>>>> bad4ad37
  isPlaying: boolean


  //Scene for three.js
  scene: THREE.Scene

  // camera and controls
  camControls!: OrbitControls
  camera!: THREE.PerspectiveCamera
  renderer!: THREE.WebGLRenderer

  unitMeshes: THREE.Group[]

  // Animations needed for this turn
  unitAnimations: Tween[]

<<<<<<< HEAD
  //
  playbackTimer!: number

=======
>>>>>>> bad4ad37
  // Camera Animation during playing
  cameraPanAnim!: TweenGroup

  // Global timing for animations
  globalTime: number
  deltaTime: number

  // Event queue for deterministic animations
  eventQueue: EventQueue

  constructor(boardName: AvailableMaps) {
    this._phaseIndex = 0
    this.boardName = boardName
<<<<<<< HEAD
    this.gameId = 16
    this.phaseChatMessages = []

    // State locks
    this.isSpeaking = false
=======
    this.gameId = 0
>>>>>>> bad4ad37
    this.isPlaying = false

    this.scene = new THREE.Scene()
    this.unitMeshes = []
    this.unitAnimations = []
    this.globalTime = 0
    this.deltaTime = 0
    this.eventQueue = new EventQueue()
    this.loadBoardState()
  }
  set phaseIndex(val: number) {
    this._phaseIndex = val
    updatePhaseDisplay()
  }
  get phaseIndex() {
    return this._phaseIndex
  }

  /**
   * Load game data from a JSON string and initialize the game state
   * @param gameDataString JSON string containing game data
   * @returns Promise that resolves when game is initialized or rejects if data is invalid
   */
  loadGameData = (gameData: string): Promise<void> => {

    return new Promise((resolve, reject) => {
      try {
        this.gameData = GameSchema.parse(JSON.parse(gameData));
        // Log data structure for debugging
        console.log("Loading game data with structure:",
          `${this.gameData.phases?.length || 0} phases, ` +
          `orders format: ${this.gameData.phases?.[0]?.orders ? (Array.isArray(this.gameData.phases[0].orders) ? 'array' : 'object') : 'none'}`
        );

        // Show a sample of the first phase for diagnostic purposes
        if (this.gameData.phases && this.gameData.phases.length > 0) {
          console.log("First phase sample:", {
            name: this.gameData.phases[0].name,
            ordersCount: this.gameData.phases[0].orders ?
              (Array.isArray(this.gameData.phases[0].orders) ?
                this.gameData.phases[0].orders.length :
                Object.keys(this.gameData.phases[0].orders).length) : 0,
            ordersType: this.gameData.phases[0].orders ? typeof this.gameData.phases[0].orders : 'none',
          });
        }

        // Parse the game data using Zod schema
        logger.log(`Game data loaded: ${this.gameData.phases?.length || 0} phases found.`)

        // Reset phase index to beginning
        this.phaseIndex = 0;

        if (this.gameData.phases?.length) {
          // Enable UI controls
          prevBtn.disabled = false;
          nextBtn.disabled = false;
          playBtn.disabled = false;
          speedSelector.disabled = false;

          // Set the power if the game specifies it, else random.
          this.currentPower = this.gameData.power !== undefined ? this.gameData.power : getRandomPower(this.gameData);


          const momentsFilePath = `./games/${this.gameId}/moments.json`;
          loadFileFromServer(momentsFilePath)
            .then((data) => {
              const parsedData = JSON.parse(data);

              // FIXME: Why do we have two different moments data types?!? There should only be a single one.
              //
              // Check if this is the comprehensive format and normalize it
              if ('analysis_results' in parsedData && parsedData.analysis_results) {
                // Transform comprehensive format to animation format
                const normalizedData: NormalizedMomentsData = {
                  metadata: parsedData.metadata,
                  power_models: parsedData.metadata.power_to_model || {},
                  moments: parsedData.analysis_results.moments || []
                };
                this.momentsData = normalizedData;
              } else {
                // It's already in animation format, validate and use
                const validatedData = MomentsDataSchema.parse(parsedData);
                // Type assertion since we know this is the animation format after parsing
                this.momentsData = validatedData as NormalizedMomentsData;
              }

              logger.log(`Loaded ${this.momentsData.moments.length} moments from ${momentsFilePath}`);
            })
            .catch((error) => {
              // Continue without moments data - it's optional
              this.momentsData = null;
              throw error
            })
            .finally(() => {
              // Initialize chat windows for all powers
              createChatWindows();

              // Display the initial phase
              displayInitialPhase()

              // Update game ID display
              updateGameIdDisplay();

            })
          resolve()
        } else {
          logger.log("Error: No phases found in game data");
          reject(new Error("No phases found in game data"))
        }
      } catch (error) {
        console.error("Error parsing game data:", error);
        if (error.errors) {
          // Format Zod validation errors more clearly
          const formattedErrors = error.errors.map(err =>
            `- Path ${err.path.join('.')}: ${err.message} (got ${err.received})`
          ).join('\n');
          logger.log(`Game data validation failed:\n${formattedErrors}`);
        } else {
          logger.log(`Error parsing game data: ${error.message}`);
        }
        reject(error);
      }
    })
  }

  loadBoardState = (): Promise<void> => {
    return new Promise((resolve, reject) => {
      fetch(`./maps/${this.boardName}/coords.json`)
        .then(response => {
          if (!response.ok) {
            throw new Error(`Failed to load coordinates: ${response.status}`);
          }
          return response.json()
        })
        .then((data) => {
          this.boardState = CoordinateDataSchema.parse(data)
          resolve()
        })
        .catch(error => {
          console.error(error);
          reject()
          throw error
        });
    })
  }

  /**
   * Check if a power is present in the current game
   * @param power The power to check
   * @returns True if the power is present in the current phase
   */
  isPowerInGame = (power: string): boolean => {
    if (!this.gameData || !this.gameData.phases || this.phaseIndex < 0 || this.phaseIndex >= this.gameData.phases.length) {
      return false;
    }

    const currentPhase = this.gameData.phases[this.phaseIndex];

    // Check if power has units or centers in the current phase
    if (currentPhase.state?.units && power in currentPhase.state.units) {
      return true;
    }

    if (currentPhase.state?.centers && power in currentPhase.state.centers) {
      return true;
    }

    // Check if power has relationships defined
    if (currentPhase.agent_relationships && power in currentPhase.agent_relationships) {
      return true;
    }

    return false;
  }

  /*
   * Loads the next game in the order, reseting the board and gameState
   */
  loadNextGame = (setPlayback: boolean = false) => {
<<<<<<< HEAD
=======
    // Ensure any open overlays are cleaned up before loading next game
    if (this.isDisplayingMoment) {
      // Import at runtime to avoid circular dependency
      import('./components/twoPowerConversation').then(({ closeTwoPowerConversation }) => {
        closeTwoPowerConversation(true);
      });
    }
>>>>>>> bad4ad37

    let gameId = this.gameId + 1
    let contPlaying = false
    if (setPlayback || this.isPlaying) {
      contPlaying = true
    }
    this.loadGameFile(gameId).then(() => {
      gameState.gameId = gameId
      if (contPlaying) {
<<<<<<< HEAD
        setTimeout(() => {
          togglePlayback(true)
        }, config.victoryModalDisplayMs)
=======
        this.eventQueue.scheduleDelay(config.victoryModalDisplayMs, () => {
          togglePlayback(true)
        }, `load-next-game-playback-${Date.now()}`)
>>>>>>> bad4ad37
      }
    }).catch(() => {
      console.warn("caught error trying to advance game. Setting gameId to 0 and restarting...")
      this.loadGameFile(0)
      if (contPlaying) {
        togglePlayback(true)
      }
    }).finally(closeVictoryModal)


  }

  /*
   * Given a gameId, load that game's state into the GameState Object
   */
  loadGameFile = (gameId: number | undefined = undefined): Promise<void> => {
    if (gameId === undefined) {
      gameId = gameState.gameId
    }

    if (gameId === null || gameId < 0) {
      throw Error(`Attempted to load game with invalid ID ${gameId}`)
    }

    // Path to the default game file
    const gameFilePath = `./games/${gameId}/game.json`;
    return new Promise((resolve, reject) => {
      loadFileFromServer(gameFilePath).then((data) => {

        return this.loadGameData(data);
      })
        .then(() => {
          console.log(`Game file with id ${gameId} loaded and parsed successfully`);
          // Update rotating display and relationship popup with game data
          if (this.gameData) {
            this.gameId = gameId
            updateGameIdDisplay();
            updateLeaderboard();
            if (config.isDebugMode) {
              debugMenuInstance.updateTools()
            }
            resolve()
          }
        })
        .catch(error => {
          // Use console.error instead of logger.log to avoid updating the info panel
          console.error(`Error loading game ${gameFilePath}: ${error}`);
          reject()
        });
    })
  }

  checkPhaseHasMoment = (phaseName: string): Moment | null => {
    let momentMatch = this.momentsData.moments.filter((moment) => {
      return moment.phase === phaseName && moment.raw_messages.length > 0
    })

    // If there is more than one moment per turn, only return the largest one.
    if (momentMatch.length > 1) {
      momentMatch = momentMatch.sort((a, b) => {
        return b.interest_score - a.interest_score
      })
    }

    return momentMatch.length > 0 ? momentMatch[0] : null
  }

  createThreeScene = () => {
    if (mapView === null) {
      throw Error("Cannot find mapView element, unable to continue.")
    }

    this.scene.background = new THREE.Color(0x87CEEB);

    // Camera
    this.camera = new THREE.PerspectiveCamera(
      60,
      mapView.clientWidth / mapView.clientHeight,
      1,
      3000
    );
    this.camera.position.set(0, 800, 900); // MODIFIED: Increased z-value to account for map shift

    // Renderer with streaming optimizations
    this.renderer = new THREE.WebGLRenderer({
      powerPreference: "high-performance",
    });
    this.renderer.setSize(mapView.clientWidth, mapView.clientHeight);

    mapView.appendChild(this.renderer.domElement);

    // Controls with streaming optimizations
    this.camControls = new OrbitControls(this.camera, this.renderer.domElement);
    this.camControls.screenSpacePanning = true;
    this.camControls.minDistance = 100;
    this.camControls.maxDistance = 2000;
    this.camControls.maxPolarAngle = Math.PI / 2; // Limit so you don't flip under the map
    this.camControls.target.set(0, 0, 100); // ADDED: Set control target to new map center


    // Lighting (keep it simple)
    this.scene.add(new THREE.AmbientLight(0xffffff, 0.6));

    const dirLight = new THREE.DirectionalLight(0xffffff, 0.6);
    dirLight.position.set(300, 400, 300);
    this.scene.add(dirLight);
  }
  get currentPhase() {
    return this.gameData.phases[this.phaseIndex]
  }
}


export let gameState = new GameState(AvailableMaps.STANDARD);<|MERGE_RESOLUTION|>--- conflicted
+++ resolved
@@ -4,11 +4,7 @@
 import { debugMenuInstance } from "./debug/debugMenu.ts"
 import { config } from "./config.ts"
 import { GameSchema, type MessageSchema } from "./types/gameState";
-<<<<<<< HEAD
-import { prevBtn, nextBtn, playBtn, speedSelector, mapView, updateGameIdDisplay } from "./domElements";
-=======
 import { prevBtn, nextBtn, playBtn, speedSelector, mapView, updateGameIdDisplay, updatePhaseDisplay } from "./domElements";
->>>>>>> bad4ad37
 import { createChatWindows } from "./domElements/chatWindows";
 import { logger } from "./logger";
 import { OrbitControls } from "three/examples/jsm/Addons.js";
@@ -17,10 +13,7 @@
 import { MomentsDataSchema, Moment, NormalizedMomentsData } from "./types/moments";
 import { updateLeaderboard } from "./components/leaderboard";
 import { closeVictoryModal } from "./components/victoryModal.ts";
-<<<<<<< HEAD
-=======
 import { EventQueue } from "./types/events";
->>>>>>> bad4ad37
 
 //FIXME: This whole file is a mess. Need to organize and format
 
@@ -94,19 +87,9 @@
   gameId: number
   gameData!: GameSchemaType
   momentsData!: NormalizedMomentsData
-<<<<<<< HEAD
-  phaseIndex: number
-  boardName: string
-  currentPower!: PowerENUM
-
-  // state locks
-  messagesPlaying: boolean
-  phaseChatMessages: Message[]
-=======
   _phaseIndex: number
   boardName: string
   currentPower!: PowerENUM
->>>>>>> bad4ad37
   isPlaying: boolean
 
 
@@ -123,12 +106,6 @@
   // Animations needed for this turn
   unitAnimations: Tween[]
 
-<<<<<<< HEAD
-  //
-  playbackTimer!: number
-
-=======
->>>>>>> bad4ad37
   // Camera Animation during playing
   cameraPanAnim!: TweenGroup
 
@@ -142,15 +119,7 @@
   constructor(boardName: AvailableMaps) {
     this._phaseIndex = 0
     this.boardName = boardName
-<<<<<<< HEAD
-    this.gameId = 16
-    this.phaseChatMessages = []
-
-    // State locks
-    this.isSpeaking = false
-=======
     this.gameId = 0
->>>>>>> bad4ad37
     this.isPlaying = false
 
     this.scene = new THREE.Scene()
@@ -330,8 +299,6 @@
    * Loads the next game in the order, reseting the board and gameState
    */
   loadNextGame = (setPlayback: boolean = false) => {
-<<<<<<< HEAD
-=======
     // Ensure any open overlays are cleaned up before loading next game
     if (this.isDisplayingMoment) {
       // Import at runtime to avoid circular dependency
@@ -339,7 +306,6 @@
         closeTwoPowerConversation(true);
       });
     }
->>>>>>> bad4ad37
 
     let gameId = this.gameId + 1
     let contPlaying = false
@@ -349,15 +315,9 @@
     this.loadGameFile(gameId).then(() => {
       gameState.gameId = gameId
       if (contPlaying) {
-<<<<<<< HEAD
-        setTimeout(() => {
-          togglePlayback(true)
-        }, config.victoryModalDisplayMs)
-=======
         this.eventQueue.scheduleDelay(config.victoryModalDisplayMs, () => {
           togglePlayback(true)
         }, `load-next-game-playback-${Date.now()}`)
->>>>>>> bad4ad37
       }
     }).catch(() => {
       console.warn("caught error trying to advance game. Setting gameId to 0 and restarting...")
