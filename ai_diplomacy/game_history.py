--- conflicted
+++ resolved
@@ -174,7 +174,6 @@
             if private_msgs:
                 phase_str += "\nPRIVATE:\n"
                 for other_power, messages in private_msgs.items():
-<<<<<<< HEAD
                     game_history_str += f" {other_power}:\n\n"
                     game_history_str += messages + "\n"
 
@@ -205,51 +204,5 @@
             game_history_str += "Here is a high-level directive you have planned out previously for this phase.\n"
             game_history_str += phases_to_report[-1].plans[power_name] + "\n"
 
-=======
-                    phase_str += f" {other_power}:\n\n"
-                    phase_str += messages + "\n"
-                phase_has_content = True
-                has_content = True
-            
-            # Only add ORDERS section if we have any content in this phase
-            # or if it's the most recent phase (always include latest orders)
-            is_latest_phase = phase == phases_to_report[-1]
-            
-            if phase_has_content or is_latest_phase:
-                # Add ORDERS section for this phase
-                if phase.orders_by_power:
-                    phase_str += "\nORDERS:\n"
-                    for power, orders in phase.orders_by_power.items():
-                        phase_str += f"{power}:\n"
-                        if not orders:
-                            phase_str += "  (No orders)\n\n"
-                            continue
-                        
-                        results = phase.results_by_power.get(power, [])
-                        for i, order in enumerate(orders):
-                            if (
-                                i < len(results)
-                                and results[i]
-                                and not all(r == "" for r in results[i])
-                            ):
-                                # Join multiple results with commas
-                                result_str = f" ({', '.join(results[i])})"
-                            else:
-                                result_str = " (successful)"
-                            phase_str += f"  {order}{result_str}\n"
-                        phase_str += "\n"
-                
-                # Only add this phase to the history if it has content or is the latest phase
-                game_history_str += phase_str
-                game_history_str += "-" * 50 + "\n"  # Add separator between phases
-
-        # If we have no content at all, provide a meaningful message
-        if not has_content:
-            logger.warning(f"HISTORY | {power_name} | No message content found for display, providing fallback message")
-            # Don't overwrite previous content - append this explanation
-            game_history_str += f"\nNote: No diplomatic communications to display for {power_name} in recent phases.\n"
-        else:
-            logger.debug(f"HISTORY | {power_name} | Generated history with content from {recent_phases_message_count} phases")
-        
->>>>>>> b033439f
+
         return game_history_str